--- conflicted
+++ resolved
@@ -81,12 +81,8 @@
                          scaleObs = "global",
                          write,
                          outPath,
-<<<<<<< HEAD
+                         speciesToKeep = NA,
                          clipBy = "group",
-=======
-                         speciesToKeep = NA,
-                         clipBy = "species",
->>>>>>> 0c29a2e7
                          t0,
                          tn) {
   
