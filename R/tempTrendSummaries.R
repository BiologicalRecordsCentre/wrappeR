--- conflicted
+++ resolved
@@ -100,12 +100,8 @@
     } else return(NULL)
   }
   
-<<<<<<< HEAD
   if(parallel) outputs <- parallel::mclapply(spp.list, 
-=======
-  if(parallel) outputs <- mclapply(spp.list, 
->>>>>>> 13c87cfc
-                    combineSamps, minObs=minObs)
+                    combineSamps, minObs=minObs, mc.cores = 4)
   else outputs <- lapply(spp.list, 
                            combineSamps, minObs=minObs)
   
