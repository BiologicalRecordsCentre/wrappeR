--- conflicted
+++ resolved
@@ -51,10 +51,6 @@
     keep_iter <- gsub(pattern = paste0("\\.", filetype), repl = "", modFiles)
   }
   
-<<<<<<< HEAD
-  # first species
-  first_spp <- keep_iter[[1]]
-=======
   # Subset to speciesToKeep
   if(!is.na(roster$speciesToKeep)){
     
@@ -74,8 +70,7 @@
     
   }
   
-  first_spp <- keep[[1]]
->>>>>>> 0c29a2e7
+  first_spp <- keep_iter[[1]]
   
   # test if first species is chained (i.e., JASMIN models)
   if (substr(first_spp, (nchar(first_spp) + 1) - 2, nchar(first_spp)) %in% c("_1", "_2", "_3")) {
