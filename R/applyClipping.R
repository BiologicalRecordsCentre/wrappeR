#' \code{applyFilters} - Apply filters to occupancy model outputs.
#' 
#' @description This function can be used to subset the occupancy model
#'              outputs based on number of records, priority/ pollinator status
#'              and region. It works at the level of the taxonomic group so
#'              must be applied across multiple groups if needed.
#'
#' @param roster String. A dataframe with columns: datPath, modPath, ver, indicator, region,
#'               nSamps, minObs, write, outPath, clipBy, group (see \code{createRoster}). 
#'
#' @param meta metadata produced by applySamp
#'               
#' @param parallel Boolean. Should the operatoin run in parallel? If so then use n.cores-1.
#' 	  
#' @return A dataframe with processed model outputs to be passed to \code{calcMSI}.
#'         
#' @export
#' 

<<<<<<< HEAD
applyClipping <- function(data, roster, meta, parallel = TRUE) {
=======
applyClipping <- function(data, parallel = TRUE) {
>>>>>>> 9fbf3e0f
  
  
  samp_post <- data[[1]]
  meta <- data[[2]]
  
  if (roster$clipBy != "species") {
    meta[,3] <- min(meta[,3])
    meta[,4] <- max(meta[,4])
  }

  
  stacked_samps <- tempStackFilter(input = "memory",
                                   dat = samp_post,
                                   indata= NULL,
                                   output_path=NULL, 
                                   group_name=paste0(roster$indicator, roster$group), 
                                   metadata=meta, 
                                   region = roster$region,
                                   minObs = roster$minObs, 
                                   maxStartGap = 0, 
                                   maxEndGap = 0,
                                   maxMiddleGap = 10, 
                                   keepSpecies = NULL, 
                                   removeSpecies = NULL,
                                   ClipFirst = TRUE, 
                                   ClipLast = TRUE)
  
  # are we ever going to want to do this within wrappeR?
  #if (roster$write == TRUE) {
  #  save(stacked_samps, file = paste0(roster$outPath, roster$group, "_", roster$indicator, 
  #                                    "_", roster$region, ".rdata"))
  #}
  
  return(stacked_samps)
  
}<|MERGE_RESOLUTION|>--- conflicted
+++ resolved
@@ -17,12 +17,7 @@
 #' @export
 #' 
 
-<<<<<<< HEAD
 applyClipping <- function(data, roster, meta, parallel = TRUE) {
-=======
-applyClipping <- function(data, parallel = TRUE) {
->>>>>>> 9fbf3e0f
-  
   
   samp_post <- data[[1]]
   meta <- data[[2]]
