--- conflicted
+++ resolved
@@ -35,11 +35,7 @@
   # to identify if the models are JASMIN based
   first.spp <- spp.list[[1]]
   
-<<<<<<< HEAD
-  if(substr(first_spp, (nchar(first_spp) + 1) - 2, nchar(first_spp)) %in% c("_1", "_2", "_3")) {
-=======
   if(substr(first.spp, (nchar(first.spp) + 1) - 2, nchar(first.spp)) %in% c("_1", "_2", "_3")) {
->>>>>>> 3749f1b7
     
     spp.list <- gsub("(.*)_\\w+", "\\1", spp.list) # remove all after last underscore (e.g., "_1")
     spp.list <- gsub("(.*)_\\w+", "\\1", spp.list) # remove all after last underscore (e.g., "_2000")
@@ -67,11 +63,7 @@
     out <- NULL
     raw_occ <- NULL
     
-<<<<<<< HEAD
     if(substr(first_spp, (nchar(first_spp) + 1) - 2, nchar(first_spp)) %in% c("_1", "_2", "_3")) {
-=======
-    if(substr(first.spp, (nchar(first.spp) + 1) - 2, nchar(first.spp)) %in% c("_1", "_2", "_3")) {
->>>>>>> 3749f1b7
       
       out_meta <- load_rdata(paste0(indata, species, "_2000_1.rdata")) # where metadata is stored for JASMIN models 
       
@@ -81,17 +73,13 @@
       out_meta <- out_dat
       
     }
-
+    
     nRec <- out_meta$species_observations
     print(paste(species, nRec))
     
     if(nRec >= minObs) {
       
-<<<<<<< HEAD
       if(substr(first_spp, (nchar(first_spp) + 1) - 2, nchar(first_spp)) %in% c("_1", "_2", "_3")) {
-=======
-      if(substr(first.spp, (nchar(first.spp) + 1) - 2, nchar(first.spp)) %in% c("_1", "_2", "_3")) {
->>>>>>> 3749f1b7
         
         out_dat <- load_rdata(paste0(indata, species, "_20000_1.rdata")) # where occupancy data is stored for JASMIN models 
         raw_occ1 <- data.frame(out_dat$BUGSoutput$sims.list[REGION_IN_Q])
@@ -150,29 +138,29 @@
       } else {
         gap <- 1
       } 
-
+      
       out2 <- data.frame(species, nRec, first, last, gap, firstMod, lastMod)
       return(list(out1, out2))
     } else return(NULL)
   }
   
   if(parallel) outputs <- parallel::mclapply(spp.list, mc.cores = n.cores,
-                    combineSamps, minObs = minObs)
+                                             combineSamps, minObs = minObs)
   else outputs <- lapply(spp.list, 
-                           combineSamps, minObs = minObs)
+                         combineSamps, minObs = minObs)
   
   
   if(parallel) samp_post <- parallel::mclapply(outputs, mc.cores = n.cores,
-                                   function(x)  y <- x[[1]])
+                                               function(x)  y <- x[[1]])
   else samp_post <- lapply(outputs, 
-                      function(x)  y <- x[[1]])
+                           function(x)  y <- x[[1]])
   
   samp_post <- do.call("rbind", samp_post)
   
   if(parallel) meta <- parallel::mclapply(outputs, mc.cores = n.cores,
-                              function(x) y <- x[[2]])
+                                          function(x) y <- x[[2]])
   else meta <- lapply(outputs, 
-                 function(x) y <- x[[2]])
+                      function(x) y <- x[[2]])
   
   meta <- do.call("rbind", meta)
   
